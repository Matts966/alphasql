--- conflicted
+++ resolved
@@ -28,15 +28,9 @@
         run: |
           temp=$(mktemp -d)
           wget -P $temp https://github.com/Matts966/alphasql/releases/latest/download/alphasql_linux_x86_64.tar.gz \
-<<<<<<< HEAD
-            && tar -zxvf $temp/alphasql_linux_x86_64.tar.gz -C /usr/local/bin --strip=1
+            && sudo tar -zxvf $temp/alphasql_linux_x86_64.tar.gz -C /usr/local/bin --strip=1
           alphadag ./samples/sample
 
-=======
-            && sudo tar -zxvf $temp/alphasql_linux_x86_64.tar.gz -C /usr/local/bin --strip=1
-          dag ./samples/sample
-          
->>>>>>> ea5af53f
 
   osx:
     name: Test the repository on Mac
